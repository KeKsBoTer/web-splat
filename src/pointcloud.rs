--- conflicted
+++ resolved
@@ -7,13 +7,11 @@
 use std::io::{self, BufReader, Read, Seek};
 use std::{mem, path::Path};
 use wgpu::util::DeviceExt;
-
-<<<<<<< HEAD
-use crate::utils::max_supported_sh_deg;
-=======
+use wgpu::Queue;
+
 use crate::camera::Camera;
 use crate::gpu_rs::{self, GPURSSorter};
->>>>>>> 2675c702
+use crate::utils::max_supported_sh_deg;
 
 #[repr(C)]
 #[derive(Debug, Clone, Copy, bytemuck::Pod, bytemuck::Zeroable)]
@@ -39,12 +37,12 @@
     sh_dtype: SHDType,
     // Fields needed for data sorting
     pub sorter: GPURSSorter,
-    sorter_b_a: wgpu::Buffer,   // buffer a for keyval
-    sorter_b_b: wgpu::Buffer,   // buffer b for keyval
-    sorter_p_a: wgpu::Buffer,   // payload buffer a
-    sorter_p_b: wgpu::Buffer,   // payload buffer b
-    sorter_int: wgpu::Buffer,   // internal memory storage (used for histgoram calcs)
-    sorter_uni: wgpu::Buffer,   // uniform buffer information
+    sorter_b_a: wgpu::Buffer,       // buffer a for keyval
+    sorter_b_b: wgpu::Buffer,       // buffer b for keyval
+    sorter_p_a: wgpu::Buffer,       // payload buffer a
+    sorter_p_b: wgpu::Buffer,       // payload buffer b
+    sorter_int: wgpu::Buffer,       // internal memory storage (used for histgoram calcs)
+    sorter_uni: wgpu::Buffer,       // uniform buffer information
     pub sorter_bg: wgpu::BindGroup, // sorter bind group
 }
 
@@ -59,12 +57,8 @@
 impl PointCloud {
     pub fn load<R: Read + Seek>(
         device: &wgpu::Device,
-<<<<<<< HEAD
+        queue: &wgpu::Queue,
         f: R,
-=======
-        queue: &wgpu::Queue,
-        path: P,
->>>>>>> 2675c702
         sh_dtype: SHDType,
         max_sh_deg: Option<u32>,
     ) -> Result<Self, anyhow::Error> {
@@ -128,11 +122,20 @@
                 },
             ],
         });
-        
+
         let sorter = GPURSSorter::new(device, queue);
-        let (sorter_b_a, sorter_b_b, sorter_p_a, sorter_p_b) = GPURSSorter::create_keyval_buffers(device, num_points, 4);
+        let (sorter_b_a, sorter_b_b, sorter_p_a, sorter_p_b) =
+            GPURSSorter::create_keyval_buffers(device, num_points, 4);
         let sorter_int = sorter.create_internal_mem_buffer(device, num_points);
-        let (sorter_uni, sorter_bg) = sorter.create_bind_group(device, num_points, &sorter_int, &sorter_b_a, &sorter_b_b, &sorter_p_a, &sorter_p_b);
+        let (sorter_uni, sorter_bg) = sorter.create_bind_group(
+            device,
+            num_points,
+            &sorter_int,
+            &sorter_b_a,
+            &sorter_b_b,
+            &sorter_p_a,
+            &sorter_p_b,
+        );
 
         Ok(Self {
             splat_2d_buffer,
