const KERNEL_SIZE:f32 = 0.3;
//const MAX_SH_DEG:u32 = <injected>u;

const SH_C0:f32 = 0.28209479177387814;

const SH_C1 = 0.4886025119029199;
const SH_C2 = array<f32,5>(
    1.0925484305920792,
    -1.0925484305920792,
    0.31539156525252005,
    -1.0925484305920792,
    0.5462742152960396
);

const SH_C3 = array<f32,7>(
    -0.5900435899266435,
    2.890611442640554,
    -0.4570457994644658,
    0.3731763325901154,
    -0.4570457994644658,
    1.445305721320277,
    -0.5900435899266435
);


struct CameraUniforms {
    view: mat4x4<f32>,
    view_inv: mat4x4<f32>,
    proj: mat4x4<f32>,
    proj_inv: mat4x4<f32>,
    
    viewport: vec2<f32>,
    focal: vec2<f32>
};

struct Gaussian {
    pos_opacity: array<u32,2>,
    cov: array<u32,3>
}

struct Splat {
     // 4x f16 packed as u32
    v_0: u32, v_1: u32,
    // 2x f16 packed as u32
    pos: u32,
    // rgba packed as f16
    color_0: u32,color_1: u32
};

struct DrawIndirect {
    /// The number of gaussians to draw.
    vertex_count: u32,
    /// The number of instances to draw.
    instance_count: atomic<u32>,
    /// The Index of the first vertex to draw.
    base_vertex: u32,
    /// The instance ID of the first instance to draw.
    /// Has to be 0, unless [`Features::INDIRECT_FIRST_INSTANCE`](crate::Features::INDIRECT_FIRST_INSTANCE) is enabled.
    base_instance: u32,
}

struct DispatchIndirect {
    dispatch_x: atomic<u32>,
    dispatch_y: u32,
    dispatch_z: u32,
}

struct SortInfos {
    keys_size: atomic<u32>,     // essentially contains the same info as instance_count in DrawIndirect
    padded_size: u32,
    passes: u32,
    even_pass: u32,
    odd_pass: u32,
}

struct RenderSettings {
    clipping_box_min: vec4<f32>,
    clipping_box_max: vec4<f32>,
    gaussian_scaling: f32,
    max_sh_deg: u32,
    show_env_map: u32,
    mip_spatting: u32,
    kernel_size: f32,
    walltime: f32,
    scene_extend: f32,
    center: vec3<f32>,
}

@group(0) @binding(0)
var<uniform> camera: CameraUniforms;

@group(1) @binding(0) 
var<storage,read> gaussians : array<Gaussian>;
@group(1) @binding(1) 
var<storage,read> sh_coefs : array<array<u32,24>>;

@group(1) @binding(2) 
var<storage,read_write> points_2d : array<Splat>;

@group(2) @binding(0)
var<storage, read_write> sort_infos: SortInfos;
@group(2) @binding(1)
var<storage, read_write> sort_depths : array<u32>;
@group(2) @binding(2)
var<storage, read_write> sort_indices : array<u32>;
@group(2) @binding(3)
var<storage, read_write> sort_dispatch: DispatchIndirect;

@group(3) @binding(0)
var<uniform> render_settings: RenderSettings;


/// reads the ith sh coef from the vertex buffer
fn sh_coef(splat_idx: u32, c_idx: u32) -> vec3<f32> {
    let a = unpack2x16float(sh_coefs[splat_idx][(c_idx * 3u + 0u) / 2u])[(c_idx * 3u + 0u) % 2u];
    let b = unpack2x16float(sh_coefs[splat_idx][(c_idx * 3u + 1u) / 2u])[(c_idx * 3u + 1u) % 2u];
    let c = unpack2x16float(sh_coefs[splat_idx][(c_idx * 3u + 2u) / 2u])[(c_idx * 3u + 2u) % 2u];
    return vec3<f32>(
        a, b, c
    );
}

// spherical harmonics evaluation with Condon–Shortley phase
fn evaluate_sh(dir: vec3<f32>, v_idx: u32, sh_deg: u32) -> vec3<f32> {
    var result = SH_C0 * sh_coef(v_idx, 0u);

    if sh_deg > 0u {

        let x = dir.x;
        let y = dir.y;
        let z = dir.z;

        result += - SH_C1 * y * sh_coef(v_idx, 1u) + SH_C1 * z * sh_coef(v_idx, 2u) - SH_C1 * x * sh_coef(v_idx, 3u);

        if sh_deg > 1u {

            let xx = dir.x * dir.x;
            let yy = dir.y * dir.y;
            let zz = dir.z * dir.z;
            let xy = dir.x * dir.y;
            let yz = dir.y * dir.z;
            let xz = dir.x * dir.z;

            result += SH_C2[0] * xy * sh_coef(v_idx, 4u) + SH_C2[1] * yz * sh_coef(v_idx, 5u) + SH_C2[2] * (2.0 * zz - xx - yy) * sh_coef(v_idx, 6u) + SH_C2[3] * xz * sh_coef(v_idx, 7u) + SH_C2[4] * (xx - yy) * sh_coef(v_idx, 8u);

            if sh_deg > 2u {
                result += SH_C3[0] * y * (3.0 * xx - yy) * sh_coef(v_idx, 9u) + SH_C3[1] * xy * z * sh_coef(v_idx, 10u) + SH_C3[2] * y * (4.0 * zz - xx - yy) * sh_coef(v_idx, 11u) + SH_C3[3] * z * (2.0 * zz - 3.0 * xx - 3.0 * yy) * sh_coef(v_idx, 12u) + SH_C3[4] * x * (4.0 * zz - xx - yy) * sh_coef(v_idx, 13u) + SH_C3[5] * z * (xx - yy) * sh_coef(v_idx, 14u) + SH_C3[6] * x * (xx - 3.0 * yy) * sh_coef(v_idx, 15u);
            }
        }
    }
    result += 0.5;

    return result;
}

fn cov_coefs(v_idx: u32) -> array<f32,6> {
    let a = unpack2x16float(gaussians[v_idx].cov[0]);
    let b = unpack2x16float(gaussians[v_idx].cov[1]);
    let c = unpack2x16float(gaussians[v_idx].cov[2]);
    return array<f32,6>(a.x, a.y, b.x, b.y, c.x, c.y);
}

@compute @workgroup_size(256,1,1)
fn preprocess(@builtin(global_invocation_id) gid: vec3<u32>, @builtin(num_workgroups) wgs: vec3<u32>) {
    let idx = gid.x;
    if idx >= arrayLength(&gaussians) {
        return;
    }

    let focal = camera.focal;
    let viewport = camera.viewport;
    let vertex = gaussians[idx];
    let a = unpack2x16float(vertex.pos_opacity[0]);
    let b = unpack2x16float(vertex.pos_opacity[1]);
    let xyz = vec3<f32>(a.x, a.y, b.x);
    var opacity = b.y;

    if any(xyz < render_settings.clipping_box_min.xyz) || any(xyz > render_settings.clipping_box_max.xyz) {
        return;
    }

    var camspace = camera.view * vec4<f32>(xyz, 1.);
    let pos2d = camera.proj * camspace;
    let bounds = 1.2 * pos2d.w;
    let z = pos2d.z / pos2d.w;

    if idx == 0u {
        atomicAdd(&sort_dispatch.dispatch_x, 1u);   // safety addition to always have an unfull block at the end of the buffer
    }
    // frustum culling hack
    if z <= 0. || z >= 1. || pos2d.x < -bounds || pos2d.x > bounds || pos2d.y < -bounds || pos2d.y > bounds {
        return;
    }

    let cov_sparse = cov_coefs(idx);

    let walltime = render_settings.walltime;
    var scale_mod = 0.;
    let dd = 5. * distance(render_settings.center, xyz) / render_settings.scene_extend;
    if walltime > dd {
        scale_mod = smoothstep(0., 1., (walltime - dd));
    }

    let scaling = render_settings.gaussian_scaling * scale_mod;
    let Vrk = mat3x3<f32>(
        cov_sparse[0], cov_sparse[1], cov_sparse[2],
        cov_sparse[1], cov_sparse[3], cov_sparse[4],
        cov_sparse[2], cov_sparse[4], cov_sparse[5]
    ) * scaling * scaling;
    let J = mat3x3<f32>(
        focal.x / camspace.z,
        0.,
        -(focal.x * camspace.x) / (camspace.z * camspace.z),
        0.,
        -focal.y / camspace.z,
        (focal.y * camspace.y) / (camspace.z * camspace.z),
        0.,
        0.,
        0.
    );

    let W = transpose(mat3x3<f32>(camera.view[0].xyz, camera.view[1].xyz, camera.view[2].xyz));
    let T = W * J;
    let cov = transpose(T) * Vrk * T;

<<<<<<< HEAD
    let diagonal1 = cov[0][0] + KERNEL_SIZE;
    let offDiagonal = cov[0][1];
    let diagonal2 = cov[1][1] + KERNEL_SIZE;
=======
    let kernel_size = render_settings.kernel_size;
    if bool(render_settings.mip_spatting) {
        // according to Mip-Splatting by Yu et al. 2023
        let det_0 = max(1e-6, cov[0][0] * cov[1][1] - cov[0][1] * cov[0][1]);
        let det_1 = max(1e-6, (cov[0][0] + kernel_size) * (cov[1][1] + kernel_size) - cov[0][1] * cov[0][1]);
        var coef = sqrt(det_0 / (det_1 + 1e-6) + 1e-6);

        if det_0 <= 1e-6 || det_1 <= 1e-6 {
            coef = 0.0;
        }
        opacity *= coef;
    }

    let diagonal1 = cov[0][0] + kernel_size;
    let offDiagonal = cov[0][1];
    let diagonal2 = cov[1][1] + kernel_size;
>>>>>>> 9afd93fa

    let mid = 0.5 * (diagonal1 + diagonal2);
    let radius = length(vec2<f32>((diagonal1 - diagonal2) / 2.0, offDiagonal));
    // eigenvalues of the 2D screen space splat
    let lambda1 = mid + radius;
    let lambda2 = max(mid - radius, 0.1);

    let diagonalVector = normalize(vec2<f32>(offDiagonal, lambda1 - diagonal1));
    // scaled eigenvectors in screen space 
    let v1 = sqrt(2.0 * lambda1) * diagonalVector;
    let v2 = sqrt(2.0 * lambda2) * vec2<f32>(diagonalVector.y, -diagonalVector.x);

    let v_center = pos2d.xyzw / pos2d.w;

    let camera_pos = camera.view_inv[3].xyz;
    let dir = normalize(xyz - camera_pos);
    let color = vec4<f32>(
        max(vec3<f32>(0.), evaluate_sh(dir, idx, render_settings.max_sh_deg)),
        opacity
    );

    let store_idx = atomicAdd(&sort_infos.keys_size, 1u);
    let v = vec4<f32>(v1 / viewport, v2 / viewport);
    points_2d[store_idx] = Splat(
        pack2x16float(v.xy), pack2x16float(v.zw),
        pack2x16float(v_center.xy),
        pack2x16float(color.rg), pack2x16float(color.ba),
    );
    // filling the sorting buffers and the indirect sort dispatch buffer
    let znear = -camera.proj[3][2] / camera.proj[2][2];
    let zfar = -camera.proj[3][2] / (camera.proj[2][2] - (1.));
    // filling the sorting buffers and the indirect sort dispatch buffer
    sort_depths[store_idx] = bitcast<u32>(zfar - pos2d.z) ;//u32(f32(0xffffffu) - pos2d.z / zfar * f32(0xffffffu));
    sort_indices[store_idx] = store_idx;

    let keys_per_wg = 256u * 15u;         // Caution: if workgroup size (256) or keys per thread (15) changes the dispatch is wrong!!
    if (store_idx % keys_per_wg) == 0u {
        atomicAdd(&sort_dispatch.dispatch_x, 1u);
    }
}<|MERGE_RESOLUTION|>--- conflicted
+++ resolved
@@ -223,11 +223,6 @@
     let T = W * J;
     let cov = transpose(T) * Vrk * T;
 
-<<<<<<< HEAD
-    let diagonal1 = cov[0][0] + KERNEL_SIZE;
-    let offDiagonal = cov[0][1];
-    let diagonal2 = cov[1][1] + KERNEL_SIZE;
-=======
     let kernel_size = render_settings.kernel_size;
     if bool(render_settings.mip_spatting) {
         // according to Mip-Splatting by Yu et al. 2023
@@ -244,7 +239,6 @@
     let diagonal1 = cov[0][0] + kernel_size;
     let offDiagonal = cov[0][1];
     let diagonal2 = cov[1][1] + kernel_size;
->>>>>>> 9afd93fa
 
     let mid = 0.5 * (diagonal1 + diagonal2);
     let radius = length(vec2<f32>((diagonal1 - diagonal2) / 2.0, offDiagonal));
