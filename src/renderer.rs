--- conflicted
+++ resolved
@@ -1,16 +1,16 @@
-<<<<<<< HEAD
-use std::{num::NonZeroU64, time::Duration};
-=======
-use std::num::NonZeroU64;
 use crate::gpu_rs::{self, GPURSSorter};
->>>>>>> 2675c702
-
 use crate::{
     camera::{Camera, PerspectiveCamera, VIEWPORT_Y_FLIP},
     pointcloud::{PointCloud, SHDType, Splat2D},
     uniform::UniformBuffer,
     utils::GPUStopwatch,
 };
+use std::num::NonZeroU64;
+
+#[cfg(target_arch = "wasm32")]
+use instant::{Duration, Instant};
+#[cfg(not(target_arch = "wasm32"))]
+use std::time::{Duration, Instant};
 
 #[cfg(not(target_arch = "wasm32"))]
 use crate::download_buffer;
@@ -37,8 +37,8 @@
         let pipeline_layout = device.create_pipeline_layout(&wgpu::PipelineLayoutDescriptor {
             label: Some("render pipeline layout"),
             bind_group_layouts: &[
-                &PointCloud::bind_group_layout(device),     // Needed for points_2d (on binding 2)
-                &GPURSSorter::bind_group_layout(device),    // Needed for indices   (on binding 4)
+                &PointCloud::bind_group_layout(device), // Needed for points_2d (on binding 2)
+                &GPURSSorter::bind_group_layout(device), // Needed for indices   (on binding 4)
             ],
             push_constant_ranges: &[],
         });
@@ -112,7 +112,6 @@
     pub fn preprocess<'a>(
         &'a mut self,
         encoder: &'a mut wgpu::CommandEncoder,
-        device: &wgpu::Device,
         queue: &wgpu::Queue,
         pc: &'a PointCloud,
         camera: PerspectiveCamera,
@@ -165,17 +164,13 @@
             label: Some("Render Encoder Compare"),
         });
         {
-<<<<<<< HEAD
             // self.stopwatch.start(&mut encoder, "preprocess").unwrap();
             self.preprocess(&mut encoder, &queue, &pc, camera, viewport);
             // self.stopwatch.stop(&mut encoder, "preprocess").unwrap();
-=======
-            self.preprocess(&mut encoder, device, &queue, &pc, camera, viewport);
->>>>>>> 2675c702
 
             // self.stopwatch.start(&mut encoder, "sorting").unwrap();
-            // TODO @josef sort the pc.splat_2d_buffer buffer here
-<<<<<<< HEAD
+            pc.sorter
+                .record_sort(&pc.sorter_bg, pc.points().len(), &mut encoder);
             // self.stopwatch.stop(&mut encoder, "sorting").unwrap();
 
             encoder.push_debug_group("render");
@@ -194,37 +189,16 @@
                     depth_stencil_attachment: None,
                 });
 
+                render_pass.set_bind_group(0, pc.bind_group(), &[]);
+                render_pass.set_bind_group(1, &pc.sorter_bg, &[]);
                 render_pass.set_pipeline(&self.pipeline);
 
-                render_pass.set_vertex_buffer(0, pc.splats_2d_buffer().slice(..));
+                // render_pass.set_vertex_buffer(0, pc.splats_2d_buffer().slice(..));
                 render_pass.draw_indirect(&self.draw_indirect_buffer, 0);
             }
-            // self.stopwatch.stop(&mut encoder, "rasterization").unwrap();
-            encoder.pop_debug_group();
-=======
-            pc.sorter.record_sort(&pc.sorter_bg, pc.points().len(), &mut encoder);
-
-            let mut render_pass = encoder.begin_render_pass(&wgpu::RenderPassDescriptor {
-                label: Some("render pass"),
-                color_attachments: &[Some(wgpu::RenderPassColorAttachment {
-                    view: &target,
-                    resolve_target: None,
-                    ops: wgpu::Operations {
-                        load: wgpu::LoadOp::Clear(wgpu::Color::BLACK),
-                        store: true,
-                    },
-                })],
-                depth_stencil_attachment: None,
-            });
-
-            render_pass.set_bind_group(0, pc.bind_group(), &[]);
-            render_pass.set_bind_group(1, &pc.sorter_bg, &[]);
-            render_pass.set_pipeline(&self.pipeline);
-
-            // render_pass.set_vertex_buffer(0, pc.splats_2d_buffer().slice(..));
-            render_pass.draw_indirect(&self.draw_indirect_buffer, 0);
->>>>>>> 2675c702
         }
+        // self.stopwatch.stop(&mut encoder, "rasterization").unwrap();
+        encoder.pop_debug_group();
         // self.stopwatch.end(&mut encoder);
         queue.submit([encoder.finish()]);
     }
@@ -373,25 +347,6 @@
         camera: &UniformBuffer<CameraUniform>,
         draw_indirect: &wgpu::BindGroup,
     ) {
-<<<<<<< HEAD
-        encoder.push_debug_group("preprocess");
-        {
-            let mut pass = encoder.begin_compute_pass(&wgpu::ComputePassDescriptor {
-                label: Some("preprocess compute pass"),
-            });
-
-            pass.set_pipeline(&self.0);
-            pass.set_bind_group(0, camera.bind_group(), &[]);
-            pass.set_bind_group(1, pc.bind_group(), &[]);
-
-            pass.set_bind_group(2, draw_indirect, &[]);
-            let per_dim = (pc.num_points() as f32).sqrt().ceil() as u32;
-            let wgs_x = (per_dim + 15) / 16;
-            let wgs_y = (per_dim + 15) / 16;
-            pass.dispatch_workgroups(wgs_x, wgs_y, 1);
-        }
-        encoder.pop_debug_group();
-=======
         let mut pass = encoder.begin_compute_pass(&wgpu::ComputePassDescriptor {
             label: Some("preprocess compute pass"),
         });
@@ -405,7 +360,6 @@
         let wgs_x = (per_dim + 15) / 16;
         let wgs_y = (per_dim + 15) / 16;
         pass.dispatch_workgroups(wgs_x, wgs_y, 1);
->>>>>>> 2675c702
     }
 }
 
